// Don't open the terminal on Windows.
#![windows_subsystem = "windows"]

use std::{
    collections::{HashMap, HashSet, VecDeque},
    f64,
    fmt::{self, Write as fmt_write},
    fs::{self, File},
    io::{BufRead, BufReader, Cursor, ErrorKind, Read, Write},
    net::{Shutdown, TcpStream},
    process::exit,
    str::{FromStr, SplitAsciiWhitespace},
    sync::mpsc,
    thread,
};

use chrono::{Local, Utc};
use clap::{CommandFactory, Parser, command};
use futures::{SinkExt, executor};
use hnefatafl_copenhagen::{
    COPYRIGHT, Id, LONG_VERSION, SERVER_PORT, VERSION_ID,
    accounts::Email,
    ai::GenerateMove,
    board::{Board, BoardSize},
    client::{Size, Theme, User},
    draw::Draw,
    game::{Game, LegalMoves, TimeUnix},
    glicko::{CONFIDENCE_INTERVAL_95, Rating},
    heat_map::{Heat, HeatMap},
    locale::Locale,
    play::{BOARD_LETTERS, Plays, Vertex},
    rating::Rated,
    role::Role,
    server_game::{ArchivedGame, ArchivedGameHandle, ServerGameLight, ServerGamesLight},
    space::Space,
    status::Status,
    time::{Time, TimeSettings},
    tree::{Node, Tree},
    utils::{self, choose_ai, data_file},
};
#[cfg(target_os = "linux")]
use iced::window::settings::PlatformSpecific;
use iced::{
    Alignment, Color, Element, Event, Font, Pixels, Subscription, Task,
    alignment::{Horizontal, Vertical},
    event,
    futures::Stream,
    keyboard::{self, Key, key::Named},
    stream,
    widget::{
        Column, Container, Row, Scrollable, button, checkbox, column, container,
        operation::{focus_next, focus_previous},
        pick_list, radio, row, scrollable, text, text_editor, text_input, tooltip,
    },
    window::{self, icon},
};
use log::{debug, error, info, trace};
use rust_i18n::t;
use serde::{Deserialize, Serialize};

const CHESS_FONT: Font = Font::with_name("ChessAlpha");
const USER_CONFIG_FILE_POSTCARD: &str = "hnefatafl.postcard";
const USER_CONFIG_FILE_RON: &str = "hnefatafl.ron";

const PADDING: u16 = 10;
const SPACING: Pixels = Pixels(10.0);
const SPACING_B: Pixels = Pixels(20.0);

rust_i18n::i18n!();

/// Hnefatafl Copenhagen Client
///
/// This is a TCP client that connects to a server.
#[derive(Parser, Debug)]
#[command(long_version = LONG_VERSION, about = "Copenhagen Hnefatafl Client")]
struct Args {
    /// Connect to the server at host
    #[arg(default_value = "hnefatafl.org", long)]
    host: String,

    /// What AI to use for Heat Map
    #[arg(default_value = "monte-carlo", long)]
    ai: String,

    /// How many seconds to run the monte-carlo AI
    #[arg(long)]
    seconds: Option<u64>,

    /// How deep in the game tree to go with the AI
    #[arg(long)]
    depth: Option<u8>,

    /// Make the window size tiny
    #[arg(long)]
    tiny_window: bool,

    /// Build the manpage
    #[arg(long)]
    man: bool,
}

fn i18n_buttons() -> HashMap<String, String> {
    let mut strings = HashMap::new();

    strings.insert("Login".to_string(), t!("Login").to_string());
    strings.insert(
        "Create Account".to_string(),
        t!("Create Account").to_string(),
    );
    strings.insert(
        "Reset Password".to_string(),
        t!("Reset Password").to_string(),
    );
    strings.insert("Leave".to_string(), t!("Leave").to_string());
    strings.insert("Quit".to_string(), t!("Quit").to_string());
    strings.insert("Dark".to_string(), t!("Dark").to_string());
    strings.insert("Light".to_string(), t!("Light").to_string());
    strings.insert("Create Game".to_string(), t!("Create Game").to_string());
    strings.insert("Users".to_string(), t!("Users").to_string());
    strings.insert(
        "Account Settings".to_string(),
        t!("Account Settings").to_string(),
    );
    strings.insert("Rules".to_string(), t!("Rules").to_string());
    strings.insert("Reset Email".to_string(), t!("Reset Email").to_string());
    strings.insert(
        "Change Password".to_string(),
        t!("Change Password").to_string(),
    );
    strings.insert(
        "Delete Account".to_string(),
        t!("Delete Account").to_string(),
    );
    strings.insert(
        "REALLY DELETE ACCOUNT".to_string(),
        t!("REALLY DELETE ACCOUNT").to_string(),
    );
    strings.insert("New Game".to_string(), t!("New Game").to_string());
    strings.insert("Accept".to_string(), t!("Accept").to_string());
    strings.insert("Decline".to_string(), t!("Decline").to_string());
    strings.insert("Watch".to_string(), t!("Watch").to_string());
    strings.insert("Join".to_string(), t!("Join").to_string());
    strings.insert("Resume".to_string(), t!("Resume").to_string());
    strings.insert("Resign".to_string(), t!("Resign").to_string());
    strings.insert("Request Draw".to_string(), t!("Request Draw").to_string());
    strings.insert("Accept Draw".to_string(), t!("Accept Draw").to_string());
    strings.insert("Review Game".to_string(), t!("Review Game").to_string());
    strings.insert(
        "Get Archived Games".to_string(),
        t!("Get Archived Games").to_string(),
    );
    strings.insert("Heat Map".to_string(), t!("Heat Map").to_string());
    strings.insert("Join Discord".to_string(), t!("Join Discord").to_string());

    strings
}

fn init_client() -> Client {
    let user_config_file_postcard = data_file(USER_CONFIG_FILE_POSTCARD);
    let user_config_file_ron = data_file(USER_CONFIG_FILE_RON);
    let mut error = Vec::new();

    let mut client: Client = match &fs::read_to_string(&user_config_file_ron) {
        Ok(string) => match ron::from_str(string) {
            Ok(client) => client,
            Err(err) => {
                error.push(format!(
                    "Error parsing the ron file {}: {err}",
                    user_config_file_ron.display()
                ));
                Client::default()
            }
        },
        Err(err) => {
            if err.kind() == ErrorKind::NotFound {
                error.push(format!(
                    "Unable to find User Configuration file: {}",
                    user_config_file_ron.display()
                ));
                Client::default()
            } else {
                error.push(format!(
                    "Error opening the file {}: {err}",
                    user_config_file_ron.display()
                ));
                Client::default()
            }
        }
    };

    rust_i18n::set_locale(&client.locale_selected.txt());
    client.strings = i18n_buttons();
    client.text_input = client.username.clone();

    let archived_games: Vec<ArchivedGame> = match &fs::read(&user_config_file_postcard) {
        Ok(bytes) => match postcard::from_bytes(bytes) {
            Ok(client) => client,
            Err(err) => {
                error.push(format!(
                    "Error parsing the postcard file {}: {err}",
                    user_config_file_postcard.display()
                ));
                Vec::new()
            }
        },
        Err(err) => {
            if err.kind() == ErrorKind::NotFound {
                error.push(format!(
                    "{}: {}",
                    t!("Unable to find Archived Games file"),
                    user_config_file_postcard.display()
                ));
                Vec::new()
            } else {
                error.push(format!(
                    "{} {}: {err}",
                    t!("Error opening the file"),
                    user_config_file_postcard.display()
                ));
                Vec::new()
            }
        }
    };

    client.archived_games = archived_games;
    client.error_persistent = error;

    client
}

fn main() -> anyhow::Result<()> {
    utils::init_logger(false);
    let args = Args::parse();

    if args.man {
        let mut buffer: Vec<u8> = Vec::default();
        let cmd = Args::command().name("hnefatafl-client").long_version(None);
        let man = clap_mangen::Man::new(cmd).date("2025-06-23");

        man.render(&mut buffer)?;
        write!(buffer, "{COPYRIGHT}")?;

        std::fs::write("hnefatafl-client.1", buffer)?;
        return Ok(());
    }

    #[cfg(not(feature = "icon_2"))]
    let king = include_bytes!("king_1_256x256.rgba").to_vec();

    #[cfg(feature = "icon_2")]
    let king = include_bytes!("king_2_256x256.rgba").to_vec();

    let mut application = iced::application(init_client, Client::update, Client::view)
        .title("Hnefatafl Copenhagen")
        .subscription(Client::subscriptions)
        .window(window::Settings {
            #[cfg(target_os = "linux")]
            platform_specific: PlatformSpecific {
                #[cfg(feature = "icon_2")]
                application_id: "org.hnefatafl.hnefatafl_client".to_string(),
                #[cfg(not(feature = "icon_2"))]
                application_id: "hnefatafl-client".to_string(),
                ..PlatformSpecific::default()
            },
            icon: Some(icon::from_rgba(king, 256, 256)?),
            ..window::Settings::default()
        })
        .font(include_bytes!("./Alpha.otf").as_slice())
        .theme(Client::theme);

    // For screenshots.
    if args.tiny_window {
        application = application.window_size(iced::Size {
            width: 868.0,
            height: 541.0,
        });
    }

    application.run()?;
    Ok(())
}

#[allow(clippy::struct_excessive_bools)]
#[derive(Debug, Default, Deserialize, Serialize)]
struct Client {
    #[serde(skip)]
    attacker: String,
    #[serde(default)]
    archived_games: Vec<ArchivedGame>,
    #[serde(skip)]
    archived_games_filtered: Option<Vec<ArchivedGame>>,
    #[serde(skip)]
    archived_game_selected: Option<ArchivedGame>,
    #[serde(skip)]
    archived_game_handle: Option<ArchivedGameHandle>,
    #[serde(skip)]
    defender: String,
    #[serde(skip)]
    delete_account: bool,
    #[serde(skip)]
    email_everyone: bool,
    #[serde(skip)]
    estimate_score: bool,
    #[serde(skip)]
    estimate_score_tx: Option<mpsc::Sender<Tree>>,
    #[serde(skip)]
    captures: HashSet<Vertex>,
    #[serde(skip)]
    counter: u64,
    #[serde(skip)]
    challenger: bool,
    #[serde(skip)]
    connected_tcp: bool,
    #[serde(skip)]
    connected_to: String,
    #[serde(skip)]
    content: text_editor::Content,
    #[serde(skip)]
    email: Option<Email>,
    #[serde(skip)]
    emails_bcc: Vec<String>,
    #[serde(skip)]
    error: Option<String>,
    #[serde(skip)]
    error_email: Option<String>,
    #[serde(skip)]
    error_persistent: Vec<String>,
    #[serde(skip)]
    game: Option<Game>,
    #[serde(skip)]
    game_id: Id,
    #[serde(skip)]
    games_light: ServerGamesLight,
    #[serde(skip)]
    game_settings: NewGameSettings,
    #[serde(skip)]
    heat_map: Option<HeatMap>,
    #[serde(skip)]
    heat_map_display: bool,
    #[serde(default)]
    locale_selected: Locale,
    #[serde(default)]
    my_games_only: bool,
    #[serde(skip)]
    my_turn: bool,
    #[serde(skip)]
    now: i64,
    #[serde(skip)]
    now_diff: i64,
    #[serde(default)]
    password: String,
    #[serde(skip)]
    password_ends_with_whitespace: bool,
    #[serde(default)]
    password_save: bool,
    #[serde(skip)]
    password_show: bool,
    #[serde(skip)]
    play_from: Option<Vertex>,
    #[serde(skip)]
    play_from_previous: Option<Vertex>,
    #[serde(skip)]
    play_to_previous: Option<Vertex>,
    #[serde(skip)]
    request_draw: bool,
    #[serde(skip)]
    screen: Screen,
    #[serde(skip)]
    screen_size: Size,
    #[serde(default)]
    sound_muted: bool,
    #[serde(skip)]
    spectators: Vec<String>,
    #[serde(skip)]
    status: Status,
    #[serde(skip)]
    texts: VecDeque<String>,
    #[serde(skip)]
    texts_game: VecDeque<String>,
    #[serde(skip)]
    text_input: String,
    #[serde(default)]
    theme: Theme,
    #[serde(skip)]
    time_attacker: TimeSettings,
    #[serde(skip)]
    time_defender: TimeSettings,
    #[serde(skip)]
    tx: Option<mpsc::Sender<String>>,
    #[serde(default)]
    username: String,
    #[serde(skip)]
    users: HashMap<String, User>,
    #[serde(skip)]
    strings: HashMap<String, String>,
}

#[derive(Debug, Default, Deserialize, Serialize)]
struct NewGameSettings {
    #[serde(skip)]
    board_size: Option<BoardSize>,
    #[serde(skip)]
    rated: Rated,
    #[serde(skip)]
    role_selected: Option<Role>,
    #[serde(skip)]
    timed: TimeSettings,
    #[serde(skip)]
    time_days: String,
    #[serde(skip)]
    time_hours: String,
    #[serde(skip)]
    time_minutes: String,
    #[serde(skip)]
    time_add_hours: String,
    #[serde(skip)]
    time_add_minutes: String,
    #[serde(skip)]
    time_add_seconds: String,
}

#[derive(Clone, Debug, Default, Eq, PartialEq)]
enum Screen {
    AccountSettings,
    EmailEveryone,
    #[default]
    Login,
    Game,
    GameNew,
    GameNewFrozen,
    GameReview,
    Games,
    Users,
}

impl<'a> Client {
    fn archived_game_reset(&mut self) {
        self.archived_game_handle = None;
        self.archived_game_selected = None;
    }

    #[allow(clippy::cast_possible_truncation)]
    #[allow(clippy::too_many_lines)]
    #[must_use]
    fn board(&self) -> Row<'_, Message> {
        let (board, heat_map) = if let Some(game_handle) = &self.archived_game_handle {
            let node = game_handle.boards.here();

            if self.heat_map_display
                && let Some(heat_map) = &self.heat_map
            {
                (&node.board.clone(), Some(heat_map.draw(node.turn)))
            } else {
                (&node.board.clone(), None)
            }
        } else {
            let Some(game) = &self.game else {
                panic!("we should be in a game");
            };

            (&game.board, None)
        };

        let board_size = board.size();
        let board_size_usize: usize = board_size.into();
        let d = Dimensions::new(board_size, &self.screen_size);
        let letters: Vec<_> = BOARD_LETTERS[..board_size_usize].chars().collect();
        let mut game_display = Row::new().spacing(2);
        let possible_moves = self.possible_moves();

        game_display = game_display.push(numbers(d.letter_size, d.spacing, board_size_usize));

        for (x, letter) in letters.iter().enumerate() {
            let mut column = Column::new().spacing(2).align_x(Horizontal::Center);
            column = column.push(text(letter).size(d.letter_size));

            for y in 0..board_size_usize {
                let vertex = Vertex {
                    size: board.size(),
                    x,
                    y,
                };

                let mut txt = match board.get(&vertex) {
                    Space::Empty => {
                        if board.on_restricted_square(&vertex) {
                            text("⌘")
                        } else if let Some(arrow) = self.draw_arrow(y, x) {
                            text(arrow)
                        } else if self.captures.contains(&vertex) {
                            text("🗙")
                        } else {
                            text(" ")
                        }
                    }
                    Space::Attacker => text("♟"),
                    Space::King => text("♔"),
                    Space::Defender => text("♙"),
                };

                txt = txt
                    .size(d.piece_size)
                    .align_x(Alignment::Center)
                    .align_y(Alignment::Center);

                if let Some((heat_map_from, heat_map_to)) = &heat_map
                    && possible_moves.is_some()
                {
                    if let Some(vertex_from) = self.play_from.as_ref() {
                        let space = board.get(vertex_from);
                        let turn = Role::from(space);
                        if let Some(heat_map_to) = heat_map_to.get(&(turn, *vertex_from)) {
                            let heat = heat_map_to[y * board_size_usize + x];

                            if heat == Heat::UnRanked {
                                txt = txt.color(Color::from_rgba(0.0, 0.0, 0.0, heat.into()));
                            } else {
                                let txt_char = match space {
                                    Space::Attacker => "♟",
                                    Space::Defender => "♙",
                                    Space::Empty => "",
                                    Space::King => "♔",
                                };

                                txt = text(txt_char)
                                    .size(d.piece_size)
                                    .center()
                                    .color(Color::from_rgba(0.0, 0.0, 0.0, heat.into()));
                            }
                        }
                    } else {
                        let heat = heat_map_from[y * board_size_usize + x];
                        txt = txt.color(Color::from_rgba(0.0, 0.0, 0.0, heat.into()));
                    }
                }

<<<<<<< HEAD
                let mut button_ = button(txt.font(Font::MONOSPACE).font(CHESS_FONT))
                    .width(board_dimension)
                    .height(board_dimension);
=======
                let mut button = button(txt.font(Font::MONOSPACE))
                    .width(d.board_dimension)
                    .height(d.board_dimension);
>>>>>>> 22bbfb26

                if let Some(legal_moves) = &possible_moves {
                    if let Some(vertex_from) = self.play_from.as_ref() {
                        if let Some(vertexes) = legal_moves.moves.get(vertex_from) {
                            if vertex == *vertex_from {
                                button = button.on_press(Message::PlayMoveRevert);
                            }
                            if vertexes.contains(&vertex) {
                                button = button.on_press(Message::PlayMoveTo(vertex));
                            }
                        }
                    } else if legal_moves.moves.contains_key(&vertex) {
                        button = button.on_press(Message::PlayMoveFrom(vertex));
                    }
                }

                column = column.push(button);
            }

            column = column.push(text(letter).size(d.letter_size));
            game_display = game_display.push(column);
        }

        game_display = game_display.push(numbers(d.letter_size, d.spacing, board_size_usize));
        game_display
    }

    fn draw_arrow(&self, y: usize, x: usize) -> Option<&str> {
        if let (Some(from), Some(to)) = (&self.play_from_previous, &self.play_to_previous) {
            if (y, x) == (from.y, from.x) {
                let x_diff = from.x as i128 - to.x as i128;
                let y_diff = from.y as i128 - to.y as i128;
                let mut arrow = " ";

                if y_diff < 0 {
                    arrow = "↓";
                } else if y_diff > 0 {
                    arrow = "↑";
                } else if x_diff < 0 {
                    arrow = "→";
                } else if x_diff > 0 {
                    arrow = "←";
                }

                Some(arrow)
            } else {
                None
            }
        } else {
            None
        }
    }

    fn possible_moves(&self) -> Option<LegalMoves> {
        let mut possible_moves = None;

        if self.my_turn {
            if let Some(game) = self.game.as_ref() {
                possible_moves = Some(game.all_legal_moves());
            }
        } else if let Some(handle) = &self.archived_game_handle {
            let game = Game::from(&handle.boards);
            possible_moves = Some(game.all_legal_moves());
        }

        possible_moves
    }

    // Fixme: get the real status when exploring the game tree.
    #[allow(clippy::too_many_lines)]
    fn display_game(&self) -> Element<'_, Message> {
        let mut attacker_rating = String::new();
        let mut defender_rating = String::new();

        let (game_id, attacker, attacker_time, defender, defender_time, board, play, status, texts) =
            if let Some(game_handle) = &self.archived_game_handle {
                attacker_rating = game_handle.game.attacker_rating.to_string_rounded();
                defender_rating = game_handle.game.defender_rating.to_string_rounded();

                let status = if game_handle.play < game_handle.game.plays.len() - 1 {
                    &Status::Ongoing
                } else {
                    &game_handle.game.status
                };

                (
                    &game_handle.game.id,
                    &game_handle.game.attacker,
                    game_handle
                        .game
                        .plays
                        .time_left(Role::Attacker, game_handle.play),
                    &game_handle.game.defender,
                    game_handle
                        .game
                        .plays
                        .time_left(Role::Defender, game_handle.play),
                    &game_handle.boards.here().board,
                    game_handle.play,
                    status,
                    &game_handle.game.texts,
                )
            } else {
                for user in self.users.values() {
                    if self.attacker == user.name {
                        attacker_rating = user.rating.to_string_rounded();
                    }
                    if self.defender == user.name {
                        defender_rating = user.rating.to_string_rounded();
                    }
                }

                let Some(game) = &self.game else {
                    panic!("we should be in a game");
                };

                (
                    &self.game_id,
                    &self.attacker,
                    self.time_attacker.time_left(),
                    &self.defender,
                    self.time_defender.time_left(),
                    &game.board,
                    game.previous_boards.0.len() - 1,
                    &self.status,
                    &self.texts_game,
                )
            };

        for user in self.users.values() {
            if self.attacker == user.name {
                attacker_rating = user.rating.to_string_rounded();
            }
            if self.defender == user.name {
                defender_rating = user.rating.to_string_rounded();
            }
        }

        let captured = board.captured();
        let attacker = container(
            column![
                row![
                    text(attacker),
                    text(attacker_rating).center(),
                    text(captured.defender().clone()),
                ]
                .spacing(SPACING),
                row![
                    text(attacker_time).size(35).center(),
                    text("🗡").size(35).center(),
                ]
                .spacing(SPACING),
            ]
            .spacing(SPACING),
        )
        .padding(PADDING)
        .style(container::bordered_box);

        let defender = container(
            column![
                row![
                    text(defender),
                    text(defender_rating).center(),
                    text(captured.attacker().clone()),
                ]
                .spacing(SPACING),
                row![
                    text(defender_time).size(35).center(),
                    text("⛨").size(35.0).center(),
                ]
                .spacing(SPACING),
            ]
            .spacing(SPACING),
        )
        .padding(PADDING)
        .style(container::bordered_box);

        let mut watching = false;

        let sub_second = self.now_diff % 1_000;
        let seconds = self.now_diff / 1_000;

        let mut user_area = column![text!("#{game_id} {}", &self.username)].spacing(SPACING);

        let is_rated = match self.game_settings.rated {
            Rated::No => t!("no"),
            Rated::Yes => t!("yes"),
        };

        user_area = user_area.push(text!("{}: {play} {}: {is_rated}", t!("move"), t!("rated")));

        match self.screen_size {
            Size::Tiny | Size::Small | Size::Medium | Size::Large => {
                user_area = user_area.push(column![attacker, defender].spacing(SPACING));
            }
            Size::Giant => {
                user_area = user_area.push(row![attacker, defender].spacing(SPACING));
            }
        }

        let mut spectators = Column::new();
        for spectator in &self.spectators {
            if self.username.as_str() == spectator.as_str() {
                watching = true;
            }

            let mut spectator = spectator.clone();
            if let Some(user) = self.users.get(&spectator) {
                let _ok = write!(spectator, " ({})", user.rating.to_string_rounded());
            }
            spectators = spectators.push(text(spectator));
        }

        let resign = button(text(self.strings["Resign"].as_str())).on_press(Message::PlayResign);

        let request_draw =
            button(text(self.strings["Request Draw"].as_str())).on_press(Message::PlayDraw);

        if !watching {
            if self.my_turn {
                match self.screen_size {
                    Size::Tiny | Size::Small => {
                        user_area = user_area.push(
                            column![
                                row![resign].spacing(SPACING),
                                row![request_draw].spacing(SPACING),
                            ]
                            .spacing(SPACING),
                        );
                    }
                    Size::Medium | Size::Large | Size::Giant => {
                        user_area = user_area.push(row![resign, request_draw].spacing(SPACING));
                    }
                }
            } else {
                let row = if self.request_draw {
                    column![
                        row![
                            button(text(self.strings["Accept Draw"].as_str()))
                                .on_press(Message::PlayDrawDecision(Draw::Accept)),
                        ]
                        .spacing(SPACING)
                    ]
                } else {
                    Column::new()
                };
                user_area = user_area.push(row.spacing(SPACING));
            }
        }

        let muted = checkbox(t!("Muted"), self.sound_muted)
            .on_toggle(Message::SoundMuted)
            .size(32);

        let leave = button(text(self.strings["Leave"].as_str())).on_press(Message::Leave);

        user_area = user_area.push(row![muted, leave].spacing(SPACING));

        match status {
            Status::AttackerWins => {
                user_area = user_area.push(text(t!("Attacker wins!")));
            }
            Status::Draw => {
                user_area = user_area.push(text(t!("It's a draw.")));
            }
            Status::Ongoing => {}
            Status::DefenderWins => {
                user_area = user_area.push(text(t!("Defender wins!")));
            }
        }

        let spectator = column![text!(
            "👥 ({}) {}: {seconds:01}.{sub_second:03} s",
            self.spectators.len(),
            t!("lag"),
        )];

        if self.spectators.is_empty() {
            user_area = user_area.push(spectator);
        } else {
            user_area = user_area.push(tooltip(
                spectator,
                container(spectators)
                    .style(container::bordered_box)
                    .padding(PADDING),
                tooltip::Position::Bottom,
            ));
        }

        if let Some(handle) = &self.archived_game_handle {
            let mut heat_map = checkbox("", self.heat_map_display).size(32);
            if self.heat_map.is_some() {
                heat_map = heat_map.on_toggle(Message::HeatMap);
            }

            let mut heat_map_text = button(text(self.strings["Heat Map"].as_str()));

            if !self.estimate_score && *status == Status::Ongoing {
                heat_map_text = heat_map_text.on_press(Message::EstimateScore);
            }

            user_area = user_area.push(row![heat_map, heat_map_text]);

            let mut left_all = button(text("⏮"));
            let mut left = button(text("⏪"));
            if handle.play > 0 {
                left_all = left_all.on_press(Message::ReviewGameBackwardAll);
                left = left.on_press(Message::ReviewGameBackward);
            }

            let mut right = button(text("⏩").center());
            let mut right_all = button(text("⏭").center());
            if handle.boards.has_children() {
                right = right.on_press(Message::ReviewGameForward);
                right_all = right_all.on_press(Message::ReviewGameForwardAll);
            }

            let child_number = text(handle.boards.next_child);
            let child_right = button(text("⏩").center()).on_press(Message::ReviewGameChildNext);

            user_area = user_area.push(
                row![left_all, left, right, right_all, child_right, child_number].spacing(SPACING),
            );
        }

        if self.archived_game_handle.is_some() {
            user_area = user_area.push(self.texting(texts, false));
        } else {
            user_area = user_area.push(self.texting(texts, true));
        }

        let user_area = container(user_area)
            .padding(PADDING)
            .style(container::bordered_box);

        row![self.board(), user_area].spacing(SPACING).into()
    }

    #[allow(clippy::collapsible_match)]
    fn subscriptions(&self) -> Subscription<Message> {
        let subscription_1 = if let Some(game) = &self.game {
            if let TimeUnix::Time(_) = game.time {
                iced::time::every(iced::time::Duration::from_millis(100))
                    .map(|_instant| Message::Tick)
            } else {
                Subscription::none()
            }
        } else {
            Subscription::none()
        };

        let subscription_2 = Subscription::run(pass_messages);
        let subscription_3 = Subscription::run(estimate_score);

        let subscription_4 = event::listen_with(|event, _status, _id| match event {
            Event::Window(iced::window::Event::Resized(size)) => {
                Some(Message::WindowResized((size.width, size.height)))
            }
            Event::Keyboard(event) => match event {
                keyboard::Event::KeyPressed {
                    key: Key::Named(Named::Tab),
                    modifiers,
                    ..
                } => Some(if modifiers.shift() {
                    Message::FocusPrevious
                } else {
                    Message::FocusNext
                }),
                keyboard::Event::KeyPressed {
                    key: Key::Named(Named::ArrowLeft),
                    ..
                } => Some(Message::ReviewGameBackward),
                keyboard::Event::KeyPressed {
                    key: Key::Named(Named::ArrowRight),
                    ..
                } => Some(Message::ReviewGameForward),
                _ => None,
            },
            _ => None,
        });

        Subscription::batch(vec![
            subscription_1,
            subscription_2,
            subscription_3,
            subscription_4,
        ])
    }

    fn texting(
        &'a self,
        messages: &'a VecDeque<String>,
        enable_texting: bool,
    ) -> Container<'a, Message> {
        let text_input = if enable_texting {
            text_input(&format!("{}…", t!("message")), &self.text_input)
                .on_input(Message::TextChanged)
                .on_paste(Message::TextChanged)
                .on_submit(Message::TextSend)
        } else {
            text_input(&format!("{}…", t!("message")), "")
        };

        let mut text_box = column![text_input].spacing(SPACING);

        let mut texting = Column::new();
        for message in messages {
            texting = texting.push(text(message));
        }
        text_box = text_box.push(scrollable(texting));

        container(text_box)
            .padding(PADDING)
            .style(container::bordered_box)
    }

    pub fn theme(&self) -> iced::Theme {
        match self.theme {
            Theme::Dark => iced::Theme::SolarizedDark,
            Theme::Light => iced::Theme::SolarizedLight,
        }
    }

    #[allow(clippy::too_many_lines)]
    pub fn update(&mut self, message: Message) -> Task<Message> {
        self.error = None;

        match message {
            Message::AccountSettings => self.screen = Screen::AccountSettings,
            Message::ArchivedGames(mut archived_games) => {
                archived_games.reverse();
                self.archived_games = archived_games;
                self.archived_games_filtered = None;
                handle_error(self.save_client_postcard());
            }
            Message::ArchivedGamesGet => self.send("archived_games\n".to_string()),
            Message::ArchivedGameSelected(game) => self.archived_game_selected = Some(game),
            Message::ChangeTheme(theme) => {
                self.theme = theme;
                handle_error(self.save_client_ron());
            }
            Message::BoardSizeSelected(size) => self.game_settings.board_size = Some(size),
            Message::ConnectedTo(address) => self.connected_to = address,
            Message::DeleteAccount => {
                if self.delete_account {
                    self.send("delete_account\n".to_string());
                    self.screen = Screen::Login;
                } else {
                    self.delete_account = true;
                }
            }
            Message::EmailEveryone => {
                self.screen = Screen::EmailEveryone;
                self.send("emails_bcc\n".to_string());
            }
            Message::EmailReset => {
                self.email = None;
                self.send("email_reset\n".to_string());
            }
            Message::EstimateScore => {
                if !self.estimate_score {
                    info!("start running score estimator...");

                    let handle = self
                        .archived_game_handle
                        .as_ref()
                        .expect("we should have a game handle now");

                    self.estimate_score = true;
                    self.send_estimate_score(handle.boards.clone());
                }
            }
            Message::EstimateScoreConnected(tx) => self.estimate_score_tx = Some(tx),
            Message::EstimateScoreDisplay((node, generate_move)) => {
                info!("finish running score estimator...");

                if let Some(handle) = self.archived_game_handle.as_ref()
                    && handle.boards.here() == node
                {
                    info!("{generate_move}");
                    debug!("{}", generate_move.heat_map);
                    self.heat_map = Some(generate_move.heat_map);
                }

                self.estimate_score = false;
            }
            Message::FocusNext => return focus_next(),
            Message::FocusPrevious => return focus_previous(),
            Message::GameAccept(id) => {
                self.send(format!("join_game {id}\n"));
                self.game_id = id;
            }
            Message::GameDecline(id) => {
                self.send(format!("decline_game {id}\n"));
            }
            Message::GameJoin(id) => {
                self.game_id = id;
                self.send(format!("join_game_pending {id}\n"));

                let Some(game) = self.games_light.0.get(&id) else {
                    panic!("the game must exist");
                };

                self.game_settings.role_selected = if game.attacker.is_some() {
                    Some(Role::Defender)
                } else {
                    Some(Role::Attacker)
                };

                self.screen = Screen::GameNewFrozen;
            }
            Message::GameWatch(id) => {
                self.game_id = id;
                self.send(format!("watch_game {id}\n"));
            }
            Message::HeatMap(display) => self.heat_map_display = display,
            Message::Leave => match self.screen {
                Screen::AccountSettings
                | Screen::EmailEveryone
                | Screen::GameNew
                | Screen::Users => {
                    self.screen = Screen::Games;
                    self.text_input = String::new();
                }
                Screen::Game => {
                    self.screen = Screen::Games;
                    self.my_turn = false;
                    self.request_draw = false;

                    if self.spectators.contains(&self.username) {
                        self.send(format!("leave_game {}\n", self.game_id));
                    }
                    self.spectators = Vec::new();
                }
                Screen::GameNewFrozen => {
                    self.send(format!("leave_game {}\n", self.game_id));
                    self.screen = Screen::Games;
                }
                Screen::Games => {
                    self.send("quit\n".to_string());
                    self.connected_tcp = false;
                    self.text_input = self.username.clone();
                    self.screen = Screen::Login;
                }
                Screen::GameReview => {
                    self.heat_map = None;
                    self.heat_map_display = false;
                    self.screen = Screen::Login;
                }
                Screen::Login => exit(0),
            },
            Message::LocaleSelected(locale) => {
                rust_i18n::set_locale(&locale.txt());

                let string_keys: Vec<_> = self.strings.keys().cloned().collect();
                for string in string_keys {
                    self.strings.insert(string.clone(), t!(string).to_string());
                }

                self.locale_selected = locale;
                handle_error(self.save_client_ron());
            }
            Message::MyGamesOnly(selected) => {
                if selected {
                    self.archived_games_filtered = Some(
                        self.archived_games
                            .iter()
                            .filter(|game| {
                                game.attacker == self.username || game.defender == self.username
                            })
                            .cloned()
                            .collect(),
                    );
                } else {
                    self.archived_games_filtered = None;
                }

                self.my_games_only = selected;
                handle_error(self.save_client_ron());
            }
            Message::OpenUrl(string) => open_url(&string),
            Message::GameNew => {
                self.game_settings = NewGameSettings::default();
                self.screen = Screen::GameNew;
            }
            Message::GameResume(id) => {
                self.game_id = id;
                self.send(format!("resume_game {id}\n"));
            }
            Message::GameSubmit => {
                if let Some(role) = self.game_settings.role_selected {
                    if let TimeSettings::Timed(_) = self.game_settings.timed {
                        let days: i64 = self.game_settings.time_days.parse().unwrap_or_default();
                        let hours: i64 = self.game_settings.time_hours.parse().unwrap_or_default();
                        let minutes: i64 = self.game_settings.time_minutes.parse().unwrap_or(15);
                        let milliseconds_left = (days * 24 * 60 * 60 * 1_000)
                            + (hours * 60 * 60 * 1_000)
                            + (minutes * 60 * 1_000);

                        let add_hours: i64 = self
                            .game_settings
                            .time_add_hours
                            .parse()
                            .unwrap_or_default();

                        let add_minutes: i64 = self
                            .game_settings
                            .time_add_minutes
                            .parse()
                            .unwrap_or_default();

                        let mut add_seconds: i64 =
                            self.game_settings.time_add_seconds.parse().unwrap_or(10);

                        add_seconds += (add_hours * 60 * 60) + (add_minutes * 60);

                        self.game_settings.timed = TimeSettings::Timed(Time {
                            add_seconds,
                            milliseconds_left,
                        });
                    }

                    self.screen = Screen::GameNewFrozen;

                    let Some(board_size) = self.game_settings.board_size else {
                        unreachable!();
                    };

                    // <- new_game (attacker | defender) (rated | unrated) (TIME_MINUTES | _) (ADD_SECONDS_AFTER_EACH_MOVE | _) board_size
                    // -> game id rated attacker defender un-timed _ _ board_size challenger challenge_accepted spectators
                    self.send(format!(
                        "new_game {role} {} {:?} {board_size}\n",
                        self.game_settings.rated, self.game_settings.timed,
                    ));
                }
            }
            Message::PasswordChanged(password) => {
                let (password, ends_with_whitespace) = utils::split_whitespace_password(&password);
                self.password_ends_with_whitespace = ends_with_whitespace;
                if password.len() <= 32 {
                    self.password = password;
                }
            }
            Message::PasswordSave(save_password) => {
                self.password_save = save_password;
                handle_error(self.save_client_ron());
            }
            Message::PasswordShow(show_password) => self.password_show = show_password,
            Message::PlayDraw => {
                let game = self.game.as_ref().expect("you should have a game by now");
                self.send(format!("request_draw {} {}\n", self.game_id, game.turn));
            }
            Message::PlayDrawDecision(draw) => {
                self.send(format!("draw {} {draw}\n", self.game_id));
            }
            Message::PlayMoveFrom(vertex) => self.play_from = Some(vertex),
            Message::PlayMoveTo(to) => {
                let Some(from) = self.play_from else {
                    panic!("you have to have a from to get to to");
                };

                let mut turn = Role::Roleless;
                if let Some(game) = &self.game {
                    turn = game.turn;
                }

                self.handle_play(None, &from.to_string(), &to.to_string());

                if self.archived_game_handle.is_none() {
                    self.send(format!("game {} play {} {from} {to}\n", self.game_id, turn));

                    let game = self.game.as_ref().expect("you should have a game by now");
                    if game.status == Status::Ongoing {
                        match game.turn {
                            Role::Attacker => {
                                if let TimeSettings::Timed(time) = &mut self.time_defender {
                                    time.milliseconds_left += time.add_seconds * 1_000;
                                }
                            }
                            Role::Roleless => {}
                            Role::Defender => {
                                if let TimeSettings::Timed(time) = &mut self.time_attacker {
                                    time.milliseconds_left += time.add_seconds * 1_000;
                                }
                            }
                        }
                    }

                    self.my_turn = false;
                }

                self.play_from_previous = self.play_from;
                self.play_to_previous = Some(to);
                self.play_from = None;
            }
            Message::PlayMoveRevert => self.play_from = None,
            Message::PlayResign => {
                let game = self.game.as_ref().expect("you should have a game by now");

                self.send(format!(
                    "game {} play {} resigns _\n",
                    self.game_id, game.turn
                ));
            }
            Message::SoundMuted(muted) => {
                self.sound_muted = muted;
                handle_error(self.save_client_ron());
            }
            Message::StreamConnected(tx) => self.tx = Some(tx),
            Message::RatedSelected(rated) => {
                self.game_settings.rated = if rated { Rated::Yes } else { Rated::No };
            }
            Message::ResetPassword(account) => {
                if !self.connected_tcp {
                    self.send("tcp_connect\n".to_string());
                    self.connected_tcp = true;
                }
                self.send(format!("{VERSION_ID} reset_password {account}\n"));
            }
            Message::ReviewGame => {
                if let Some(archived_game) = &self.archived_game_selected {
                    self.archived_game_handle = Some(ArchivedGameHandle::new(archived_game));
                    self.screen = Screen::GameReview;

                    self.captures = HashSet::new();
                    self.reset_markers();
                }
            }
            Message::ReviewGameBackward => {
                if let Some(handle) = &mut self.archived_game_handle {
                    handle.play -= 1;
                    handle.boards.backward();
                    self.reset_markers();
                }
            }
            Message::ReviewGameBackwardAll => {
                if let Some(handle) = &mut self.archived_game_handle {
                    handle.play = 0;
                    handle.boards.backward_all();
                    self.reset_markers();
                }
            }
            Message::ReviewGameChildNext => {
                if let Some(handle) = &mut self.archived_game_handle {
                    handle.boards.next_child();
                    self.reset_markers();
                }
            }
            Message::ReviewGameForward => {
                if let Some(handle) = &mut self.archived_game_handle
                    && handle.boards.has_children()
                {
                    handle.play += 1;
                    handle.boards.forward();
                    self.reset_markers();
                }
            }
            Message::ReviewGameForwardAll => {
                if let Some(handle) = &mut self.archived_game_handle {
                    let count = handle.boards.forward_all();
                    handle.play += count;
                    self.reset_markers();
                }
            }
            Message::RoleSelected(role) => {
                self.game_settings.role_selected = Some(role);
            }
            Message::TextChanged(string) => {
                if self.screen == Screen::Login {
                    let string: Vec<_> = string.split_whitespace().collect();
                    if let Some(string) = string.first() {
                        if string.len() <= 16 {
                            self.text_input = string.to_ascii_lowercase();
                            self.username = self.text_input.clone();
                        }
                    } else {
                        self.text_input = String::new();
                    }
                } else {
                    self.text_input = string;
                }
            }
            Message::TextEdit(action) => {
                self.content.perform(action);
            }
            Message::TextReceived(string) => {
                let mut text = string.split_ascii_whitespace();
                match text.next() {
                    Some("=") => {
                        let text_next = text.next();
                        match text_next {
                            Some(
                                "archived_games"
                                | "challenge_requested"
                                | "change_password"
                                | "game",
                            ) => {}
                            Some("display_games") => {
                                self.games_light.0.clear();
                                let games: Vec<&str> = text.collect();
                                for chunks in games.chunks_exact(12) {
                                    let game = ServerGameLight::try_from(chunks)
                                        .expect("the value should be a valid ServerGameLight");

                                    self.games_light.0.insert(game.id, game);
                                }

                                if let Some(game) = self.games_light.0.get(&self.game_id) {
                                    self.spectators = game.spectators.keys().cloned().collect();
                                    self.spectators.sort();
                                }
                            }
                            Some("display_users") => {
                                let users: Vec<&str> = text.collect();
                                self.users.clear();
                                for user_wins_losses_rating in users.chunks_exact(6) {
                                    let rating = user_wins_losses_rating[4];
                                    let Some((mut rating, mut deviation)) = rating.split_once("±")
                                    else {
                                        panic!("the ratings has this form: {rating}");
                                    };

                                    rating = rating.trim();
                                    deviation = deviation.trim();

                                    let (Ok(rating), Ok(deviation)) =
                                        (rating.parse::<f64>(), deviation.parse::<f64>())
                                    else {
                                        panic!(
                                            "the ratings has this form: ({rating}, {deviation})"
                                        );
                                    };

                                    let logged_in = "logged_in" == user_wins_losses_rating[5];

                                    self.users.insert(
                                        user_wins_losses_rating[0].to_string(),
                                        User {
                                            name: user_wins_losses_rating[0].to_string(),
                                            wins: user_wins_losses_rating[1].to_string(),
                                            losses: user_wins_losses_rating[2].to_string(),
                                            draws: user_wins_losses_rating[3].to_string(),
                                            rating: Rating {
                                                rating,
                                                rd: deviation / CONFIDENCE_INTERVAL_95,
                                            },
                                            logged_in,
                                        },
                                    );
                                }
                            }
                            Some("draw") => {
                                self.request_draw = false;
                                if let Some("accept") = text.next() {
                                    self.my_turn = false;
                                    self.status = Status::Draw;

                                    if let Some(game) = &mut self.game {
                                        game.turn = Role::Roleless;
                                    }
                                }
                            }
                            Some("email") => {
                                if let (Some(address), Some(verified)) = (text.next(), text.next())
                                {
                                    self.email = Some(Email {
                                        username: String::new(),
                                        address: address.to_string(),
                                        code: None,
                                        verified: handle_error(verified.parse()),
                                    });
                                }
                            }
                            Some("emails_bcc") => {
                                self.emails_bcc = text.map(ToString::to_string).collect();
                            }
                            Some("email_code") => {
                                if let Some(email) = &mut self.email {
                                    email.verified = true;
                                }
                                self.error_email = None;
                            }
                            Some("game_over") => {
                                self.my_turn = false;
                                if let Some(game) = &mut self.game {
                                    game.turn = Role::Roleless;
                                }

                                text.next();
                                match text.next() {
                                    Some("attacker_wins") => self.status = Status::AttackerWins,
                                    Some("defender_wins") => self.status = Status::DefenderWins,
                                    _ => error!("(1) unexpected text: {}", string.trim()),
                                }

                                if !self.sound_muted {
                                    thread::spawn(move || {
                                        let mut stream =
                                            rodio::OutputStreamBuilder::open_default_stream()?;

                                        let game_over = include_bytes!("game_over.ogg");
                                        let cursor = Cursor::new(game_over);
                                        let sound = rodio::play(stream.mixer(), cursor)?;
                                        sound.set_volume(1.0);
                                        sound.sleep_until_end();

                                        stream.log_on_drop(false);
                                        Ok::<(), anyhow::Error>(())
                                    });
                                }
                            }
                            // = join_game david abby rated fischer 900_000 10
                            Some("join_game" | "resume_game" | "watch_game") => {
                                self.screen = Screen::Game;
                                self.status = Status::Ongoing;
                                self.captures = HashSet::new();
                                self.play_from = None;
                                self.play_from_previous = None;
                                self.play_to_previous = None;
                                self.texts_game = VecDeque::new();
                                self.archived_game_handle = None;

                                let Some(attacker) = text.next() else {
                                    panic!("the attacker should be supplied");
                                };
                                let Some(defender) = text.next() else {
                                    panic!("the defender should be supplied");
                                };
                                self.attacker = attacker.to_string();
                                self.defender = defender.to_string();

                                let Some(rated) = text.next() else {
                                    panic!("there should be rated or unrated supplied");
                                };
                                let Ok(rated) = Rated::from_str(rated) else {
                                    panic!("rated should be valid");
                                };
                                self.game_settings.rated = rated;

                                let Some(timed) = text.next() else {
                                    panic!("there should be a time setting supplied");
                                };
                                let Some(minutes) = text.next() else {
                                    panic!("there should be a minutes supplied");
                                };
                                let Some(add_seconds) = text.next() else {
                                    panic!("there should be a add_seconds supplied");
                                };
                                let Ok(timed) = TimeSettings::try_from(vec![
                                    "time_settings",
                                    timed,
                                    minutes,
                                    add_seconds,
                                ]) else {
                                    panic!("there should be a valid time settings");
                                };

                                let Some(board_size) = text.next() else {
                                    panic!("there should be a valid board size");
                                };
                                let Ok(board_size) = BoardSize::from_str(board_size) else {
                                    panic!("there should be a valid board size");
                                };

                                let board = Board::new(board_size);

                                let mut game = Game {
                                    attacker_time: timed.clone(),
                                    defender_time: timed.clone(),
                                    plays: Plays::new(&timed),
                                    board,
                                    ..Game::default()
                                };

                                self.time_attacker = timed.clone();
                                self.time_defender = timed;

                                if let Some(game_serialized) = text.next() {
                                    let game_deserialized = ron::from_str(game_serialized)
                                        .expect("we should be able to deserialize the game");

                                    game = game_deserialized;

                                    self.time_attacker = game.attacker_time.clone();
                                    self.time_defender = game.defender_time.clone();

                                    match game.turn {
                                        Role::Attacker => {
                                            if let (
                                                TimeSettings::Timed(time),
                                                TimeUnix::Time(time_ago),
                                            ) = (&mut self.time_attacker, &game.time)
                                            {
                                                let now = Local::now().to_utc().timestamp_millis();
                                                time.milliseconds_left -= now - time_ago;
                                                if time.milliseconds_left < 0 {
                                                    time.milliseconds_left = 0;
                                                }
                                            }
                                        }
                                        Role::Roleless => {}
                                        Role::Defender => {
                                            if let (
                                                TimeSettings::Timed(time),
                                                TimeUnix::Time(time_ago),
                                            ) = (&mut self.time_defender, &game.time)
                                            {
                                                let now = Local::now().to_utc().timestamp_millis();
                                                time.milliseconds_left -= now - time_ago;
                                                if time.milliseconds_left < 0 {
                                                    time.milliseconds_left = 0;
                                                }
                                            }
                                        }
                                    }
                                }

                                let texts: Vec<&str> = text.collect();
                                let texts = texts.join(" ");
                                if !texts.is_empty() {
                                    let texts = ron::from_str(&texts)
                                        .expect("we should be able to deserialize the text");

                                    self.texts_game = texts;
                                }

                                if (self.username == attacker && game.turn == Role::Attacker)
                                    || (self.username == defender && game.turn == Role::Defender)
                                {
                                    self.my_turn = true;
                                }

                                self.game = Some(game);
                            }
                            Some("join_game_pending") => {
                                self.challenger = true;
                                let Some(id) = text.next() else {
                                    panic!("there should be an id supplied");
                                };
                                let Ok(id) = id.parse() else {
                                    panic!("id should be a valid usize");
                                };
                                self.game_id = id;
                            }
                            Some("leave_game") => self.game_id = 0,
                            Some("login") => {
                                if self.username == "david" {
                                    self.email_everyone = true;
                                }
                                self.screen = Screen::Games;
                            }
                            Some("new_game") => {
                                // = new_game game 15 none david rated fischer 900_000 10
                                if Some("game") == text.next() {
                                    self.challenger = false;
                                    let Some(game_id) = text.next() else {
                                        panic!("the game id should be next");
                                    };
                                    let Ok(game_id) = game_id.parse() else {
                                        panic!("the game_id should be a usize")
                                    };
                                    self.game_id = game_id;
                                }
                            }
                            Some("ping") => {
                                let after = Utc::now().timestamp_millis();
                                self.now_diff = after - self.now;
                            }
                            Some("text") => self.texts.push_front(text_collect(text)),
                            Some("text_game") => self.texts_game.push_front(text_collect(text)),
                            _ => error!("(2) unexpected text: {}", string.trim()),
                        }
                    }
                    Some("?") => {
                        let text_next = text.next();
                        match text_next {
                            Some("create_account" | "login") => {
                                let text: Vec<_> = text.collect();
                                let text = text.join(" ");
                                self.error = Some(text);
                            }
                            Some("email") => {
                                let text: Vec<_> = text.collect();
                                let text = text.join(" ");
                                self.error_email = Some(text);
                            }
                            Some("email_code") => {
                                self.error_email = Some("invalid email code".to_string());
                            }
                            _ => error!("(3) unexpected text: {}", string.trim()),
                        }
                    }
                    Some("game") => {
                        // Plays the move then sends the result back.
                        let Some(id) = text.next() else {
                            panic!("there should be a game id");
                        };
                        let Ok(id) = id.parse::<Id>() else {
                            panic!("the game_id should be a valid usize");
                        };
                        self.game_id = id;

                        // game 0 generate_move attacker
                        let text_word = text.next();
                        if text_word == Some("generate_move") {
                            self.request_draw = false;
                            self.my_turn = true;
                        // game 0 play attacker a3 a4
                        } else if text_word == Some("play") {
                            let role = text.next().expect("this should be a role string");
                            let role = Role::from_str(role).expect("this should be a role");
                            let from = text.next().expect("this should be from");

                            if from == "resigns" {
                                return Task::none();
                            }

                            let to = text.next().expect("this should be to");

                            if let (Ok(from), Ok(to)) =
                                (Vertex::from_str(from), Vertex::from_str(to))
                            {
                                self.play_from_previous = Some(from);
                                self.play_to_previous = Some(to);
                            }

                            self.handle_play(Some(&role.to_string()), from, to);
                            let game = self.game.as_ref().expect("you should have a game by now");

                            if game.status == Status::Ongoing {
                                match game.turn {
                                    Role::Attacker => {
                                        if let TimeSettings::Timed(time) = &mut self.time_defender {
                                            time.milliseconds_left += time.add_seconds * 1_000;
                                        }
                                    }
                                    Role::Roleless => {}
                                    Role::Defender => {
                                        if let TimeSettings::Timed(time) = &mut self.time_attacker {
                                            time.milliseconds_left += time.add_seconds * 1_000;
                                        }
                                    }
                                }
                            }
                        }
                    }
                    Some("request_draw") => {
                        let Some(id) = text.next() else {
                            panic!("there should be a game id");
                        };
                        let Ok(id) = id.parse::<Id>() else {
                            panic!("the game_id should be a valid usize");
                        };

                        if id == self.game_id {
                            self.request_draw = true;
                        }
                    }
                    _ => error!("(4) unexpected text: {}", string.trim()),
                }
            }
            Message::TextSend => {
                match self.screen {
                    Screen::AccountSettings => {
                        self.send(format!("change_password {}\n", self.password));
                    }
                    Screen::EmailEveryone => {
                        // subject == self.text_input
                        let email = self.content.text().replace('\n', "\\n");
                        self.send(format!("email_everyone {} {email}\n", self.text_input));
                    }
                    Screen::Game => {
                        if !self.text_input.trim().is_empty() {
                            self.text_input.push('\n');
                            self.send(format!("text_game {} {}", self.game_id, self.text_input));
                        }
                    }
                    Screen::Games => {
                        if !self.text_input.trim().is_empty() {
                            self.text_input.push('\n');
                            self.send(format!("text {}", self.text_input));
                        }
                    }
                    Screen::GameNew
                    | Screen::GameNewFrozen
                    | Screen::GameReview
                    | Screen::Login
                    | Screen::Users => {}
                }

                self.text_input.clear();
            }
            Message::TextSendEmail => {
                self.error_email = None;

                self.send(format!("email {}\n", self.text_input));
                self.text_input.clear();
            }
            Message::TextSendEmailCode => {
                self.error_email = None;

                self.send(format!("email_code {}\n", self.text_input));
            }
            Message::TextSendCreateAccount => {
                if !self.connected_tcp {
                    self.send("tcp_connect\n".to_string());
                    self.connected_tcp = true;
                }

                if !self.text_input.trim().is_empty() {
                    let username = self.text_input.clone();
                    self.send(format!(
                        "{VERSION_ID} create_account {username} {}\n",
                        self.password,
                    ));
                    self.username = username;
                }
                self.text_input.clear();
                self.archived_game_reset();
                handle_error(self.save_client_ron());
            }
            Message::TextSendLogin => {
                if !self.connected_tcp {
                    self.send("tcp_connect\n".to_string());
                    self.connected_tcp = true;
                }

                if self.text_input.trim().is_empty() {
                    let username = format!("user-{:x}", rand::random::<u16>());

                    self.send(format!(
                        "{VERSION_ID} create_account {username} {}\n",
                        self.password
                    ));
                    self.username = username;
                } else {
                    let username = self.text_input.clone();

                    self.send(format!("{VERSION_ID} login {username} {}\n", self.password));
                    self.username = username;
                }

                self.text_input.clear();
                self.archived_game_reset();
                handle_error(self.save_client_ron());
            }
            Message::Tick => {
                self.counter = self.counter.wrapping_add(1);
                if self.counter.is_multiple_of(25) {
                    self.now = Utc::now().timestamp_millis();
                    self.send("ping\n".to_string());
                }

                if let Some(game) = &mut self.game {
                    match game.turn {
                        Role::Attacker => {
                            if let TimeSettings::Timed(time) = &mut self.time_attacker {
                                time.milliseconds_left -= 100;
                                if time.milliseconds_left < 0 {
                                    time.milliseconds_left = 0;
                                }
                            }
                        }
                        Role::Roleless => {}
                        Role::Defender => {
                            if let TimeSettings::Timed(time) = &mut self.time_defender {
                                time.milliseconds_left -= 100;
                                if time.milliseconds_left < 0 {
                                    time.milliseconds_left = 0;
                                }
                            }
                        }
                    }
                }
            }
            Message::TimeAddHours(string) => {
                if string.parse::<u8>().is_ok() {
                    self.game_settings.time_add_hours = string;
                }
            }
            Message::TimeAddMinutes(string) => {
                if let Ok(minutes) = string.parse::<u8>()
                    && minutes < 60
                {
                    self.game_settings.time_add_minutes = string;
                }
            }
            Message::TimeAddSeconds(string) => {
                if let Ok(seconds) = string.parse::<u8>()
                    && seconds < 60
                {
                    self.game_settings.time_add_seconds = string;
                }
            }
            Message::TimeCheckbox(time_selected) => {
                if time_selected {
                    self.game_settings.timed = TimeSettings::default();
                } else {
                    self.game_settings.timed = TimeSettings::UnTimed;
                }
            }
            Message::TimeDays(string) => {
                if string.parse::<u8>().is_ok() {
                    self.game_settings.time_days = string;
                }
            }
            Message::TimeHours(string) => {
                if let Ok(hours) = string.parse::<u8>()
                    && hours < 24
                {
                    self.game_settings.time_hours = string;
                }
            }
            Message::TimeMinutes(string) => {
                if let Ok(minutes) = string.parse::<u8>()
                    && minutes < 60
                {
                    self.game_settings.time_minutes = string;
                }
            }
            Message::Users => self.screen = Screen::Users,
            Message::WindowResized((width, height)) => {
                if width >= 1_500.0 && height >= 1_000.0 {
                    self.screen_size = Size::Giant;
                } else if width >= 1_300.0 && height >= 1_000.0 {
                    self.screen_size = Size::Large;
                } else if width >= 1_200.0 && height >= 850.0 {
                    self.screen_size = Size::Medium;
                } else if width >= 1_000.0 && height >= 750.0 {
                    self.screen_size = Size::Small;
                } else {
                    self.screen_size = Size::Tiny;
                }
            }
        }

        Task::none()
    }

    #[must_use]
    fn users_sorted(&self) -> Vec<User> {
        let mut users: Vec<_> = self.users.values().cloned().collect();

        users.sort_by(|a, b| b.name.cmp(&a.name));
        users.sort_by(|a, b| b.rating.rating.partial_cmp(&a.rating.rating).unwrap());

        users
    }

    #[allow(clippy::too_many_lines)]
    #[must_use]
    fn games(&self) -> Scrollable<'_, Message> {
        let mut game_ids = Column::new().spacing(SPACING_B);
        let mut attackers = Column::new().spacing(SPACING_B);
        let mut defenders = Column::new().spacing(SPACING_B);
        let mut ratings = Column::new().spacing(SPACING_B);
        let mut timings = Column::new().spacing(SPACING_B);
        let mut sizes = Column::new().spacing(SPACING_B);
        let mut buttons = Column::new().spacing(SPACING);

        let mut server_games: Vec<&ServerGameLight> = self.games_light.0.values().collect();
        server_games.sort_by(|a, b| b.id.cmp(&a.id));

        for game in server_games {
            if self.my_games_only {
                let mut includes_username = false;
                if let Some(attacker) = &game.attacker
                    && attacker == &self.username
                {
                    includes_username = true;
                }

                if let Some(defender) = &game.defender
                    && defender == &self.username
                {
                    includes_username = true;
                }

                if !includes_username {
                    continue;
                }
            }

            let id = game.id;
            game_ids = game_ids.push(text(id));

            attackers = if let Some(attacker) = &game.attacker {
                attackers.push(text(attacker))
            } else {
                attackers.push(text(t!("none")))
            };
            defenders = if let Some(defender) = &game.defender {
                defenders.push(text(defender))
            } else {
                defenders.push(text(t!("none")))
            };

            let rating: bool = game.rated.into();
            let rating = if rating { t!("yes") } else { t!("no") };
            ratings = ratings.push(text(rating));

            timings = timings.push(text(game.timed.to_string()));
            sizes = sizes.push(text(game.board_size.to_string()));

            let mut buttons_row = Row::new().spacing(SPACING);

            if game.challenge_accepted
                && !(Some(&self.username) == game.attacker.as_ref()
                    || Some(&self.username) == game.defender.as_ref())
            {
                buttons_row = buttons_row.push(
                    button(text(self.strings["Watch"].as_str())).on_press(Message::GameWatch(id)),
                );
            } else if game.attacker.is_none() || game.defender.is_none() {
                buttons_row = buttons_row.push(
                    button(text(self.strings["Join"].as_str())).on_press(Message::GameJoin(id)),
                );
            }

            if game.attacker.as_ref() == Some(&self.username)
                || game.defender.as_ref() == Some(&self.username)
            {
                buttons_row = buttons_row.push(
                    button(text(self.strings["Resume"].as_str())).on_press(Message::GameResume(id)),
                );
            }

            buttons = buttons.push(buttons_row);
        }

        let game_id = t!("ID");
        let game_ids = column![
            text(game_id.to_string()),
            text("-".repeat(game_id.chars().count())),
            game_ids
        ]
        .padding(PADDING);
        let attacker = t!("attacker");
        let attackers = column![
            text(attacker.to_string()),
            text("-".repeat(attacker.chars().count())),
            attackers
        ]
        .padding(PADDING);
        let defender = t!("defender");
        let defenders = column![
            text(defender.to_string()),
            text("-".repeat(defender.chars().count())),
            defenders
        ]
        .padding(PADDING);
        let rated = t!("rated");
        let ratings = column![
            text(rated.to_string()),
            text("-".repeat(rated.chars().count())),
            ratings
        ]
        .padding(PADDING);
        let timed = t!("timed");
        let timings = column![
            text(timed.to_string()),
            text("-".repeat(timed.chars().count())),
            timings
        ]
        .padding(PADDING);
        let size = t!("size");
        let sizes = column![
            text(size.to_string()),
            text("-".repeat(size.chars().count())),
            sizes
        ]
        .padding(PADDING);
        let buttons = column![text(""), text(""), buttons].padding(PADDING);

        scrollable(row![
            game_ids, attackers, defenders, ratings, timings, sizes, buttons
        ])
    }

    fn handle_play(&mut self, role: Option<&str>, from: &str, to: &str) {
        self.captures = HashSet::new();

        let mut game_handle = None;
        if let Some(handle) = &mut self.archived_game_handle {
            game_handle = Some(Game::from(&handle.boards));
        }

        let game = if let Some(game) = &mut game_handle {
            game
        } else {
            self.game.as_mut().expect("you should have a game by now")
        };

        let role = if let Some(role) = role {
            Role::from_str(role).expect("there should be a valid role")
        } else {
            game.turn
        };

        match game.read_line(&format!("play {role} {from} {to}\n")) {
            Ok(vertexes) => {
                if let Some(vertexes) = vertexes {
                    for vertex in vertexes.split_ascii_whitespace() {
                        let vertex =
                            Vertex::from_str(vertex).expect("this should be a valid vertex");

                        self.captures.insert(vertex);
                    }
                }
            }
            Err(error) => {
                error!("{error}");
                exit(1)
            }
        }

        if let Some(handle) = &mut self.archived_game_handle {
            handle.boards.insert(&game.board);
            handle.play += 1;
        }

        if self.sound_muted {
            return;
        }

        let capture = !self.captures.is_empty();

        thread::spawn(move || {
            let mut stream = rodio::OutputStreamBuilder::open_default_stream()?;
            let cursor = if capture {
                let capture_ogg = include_bytes!("capture.ogg").to_vec();
                Cursor::new(capture_ogg)
            } else {
                let move_ogg = include_bytes!("move.ogg").to_vec();
                Cursor::new(move_ogg)
            };
            let sound = rodio::play(stream.mixer(), cursor)?;
            sound.set_volume(1.0);
            sound.sleep_until_end();

            stream.log_on_drop(false);
            Ok::<(), anyhow::Error>(())
        });
    }

    #[must_use]
    fn users(&self, logged_in: bool) -> Scrollable<'_, Message> {
        let mut ratings = Column::new();
        let mut usernames = Column::new();
        let mut wins = Column::new();
        let mut losses = Column::new();
        let mut draws = Column::new();

        for user in self.users_sorted() {
            if logged_in == user.logged_in {
                ratings = ratings.push(text(user.rating.to_string_rounded()));
                usernames = usernames.push(text(user.name));
                wins = wins.push(text(user.wins));
                losses = losses.push(text(user.losses));
                draws = draws.push(text(user.draws));
            }
        }

        let rating = t!("rating");
        let ratings = column![
            text(rating.to_string()),
            text("-".repeat(rating.chars().count())),
            ratings
        ]
        .padding(PADDING);
        let username = t!("username");
        let usernames = column![
            text(username.to_string()),
            text("-".repeat(username.chars().count())),
            usernames
        ]
        .padding(PADDING);
        let win = t!("wins");
        let wins = column![
            text(win.to_string()),
            text("-".repeat(win.chars().count())),
            wins
        ]
        .padding(PADDING);
        let loss = t!("losses");
        let losses = column![
            text(loss.to_string()),
            text("-".repeat(loss.chars().count())),
            losses
        ]
        .padding(PADDING);
        let draw = t!("draws");
        let draws = column![
            text(draw.to_string()),
            text("-".repeat(draw.chars().count())),
            draws
        ]
        .padding(PADDING);

        scrollable(row![ratings, usernames, wins, losses, draws])
    }

    #[must_use]
    fn user_area(&self, in_game: bool) -> Container<'_, Message> {
        let texts = if in_game {
            &self.texts_game
        } else {
            &self.texts
        };

        let games = self.games();
        let texting = self.texting(texts, true).padding(PADDING);
        let users = self.users(true);

        let user_area = scrollable(column![games, users, texting]);
        container(user_area)
            .padding(PADDING)
            .style(container::bordered_box)
    }

    #[must_use]
    #[allow(clippy::too_many_lines)]
    pub fn view(&self) -> Element<'_, Message> {
        match self.screen {
            Screen::AccountSettings => {
                let mut rating = String::new();
                let mut wins = String::new();
                let mut draws = String::new();
                let mut losses = String::new();

                for user in self.users.values() {
                    if self.username == user.name {
                        rating = user.rating.to_string_rounded();
                        wins.clone_from(&user.wins);
                        losses.clone_from(&user.losses);
                        draws.clone_from(&user.draws);
                    }
                }

                let mut columns = column![
                    text!(
                        "{} {} {} TCP",
                        t!("connected to"),
                        &self.connected_to,
                        t!("via")
                    ),
                    text!("{}: {}", t!("username"), &self.username),
                    text!("{}: {rating}", t!("rating")),
                    text!("{}: {wins}", t!("wins")),
                    text!("{}: {losses}", t!("losses")),
                    text!("{}: {draws}", t!("draws")),
                ]
                .padding(PADDING)
                .spacing(SPACING);

                if let Some(email) = &self.email {
                    let mut row = Row::new();
                    if email.verified {
                        row = row.push(text!(
                            "{}: [{}] {} ",
                            t!("email address"),
                            t!("verified"),
                            email.address,
                        ));
                        columns = columns.push(row);
                    } else {
                        row = row.push(text!(
                            "{}: [{}] {} ",
                            t!("email address"),
                            t!("unverified"),
                            email.address,
                        ));
                        columns = columns.push(row);

                        let mut row = Row::new();
                        row = row.push(text!("{}: ", t!("email code")));
                        row = row.push(
                            text_input("", &self.text_input)
                                .on_input(Message::TextChanged)
                                .on_paste(Message::TextChanged)
                                .on_submit(Message::TextSendEmailCode),
                        );
                        columns = columns.push(row);
                    }
                } else {
                    let mut row = Row::new();
                    row = row.push(text!("{}: ", t!("email address")));
                    row = row.push(
                        text_input("", &self.text_input)
                            .on_input(Message::TextChanged)
                            .on_paste(Message::TextChanged)
                            .on_submit(Message::TextSendEmail),
                    );

                    columns = columns.push(row);
                    columns = columns.push(row![text!("{}: ", t!("email code"))]);
                }

                columns = columns.push(row![
                    button(text(self.strings["Reset Email"].as_str()))
                        .on_press(Message::EmailReset)
                ]);

                if let Some(error) = &self.error_email {
                    columns = columns.push(row![text!("error: {error}")]);
                }

                let mut change_password_button =
                    button(text(self.strings["Change Password"].as_str()));

                if !self.password_ends_with_whitespace {
                    change_password_button = change_password_button.on_press(Message::TextSend);
                }

                columns = columns.push(
                    row![
                        change_password_button,
                        text_input("", &self.password)
                            .secure(!self.password_show)
                            .on_input(Message::PasswordChanged)
                            .on_paste(Message::PasswordChanged),
                    ]
                    .spacing(SPACING),
                );

                columns = columns.push(
                    checkbox(t!("show password"), self.password_show)
                        .on_toggle(Message::PasswordShow),
                );

                if self.delete_account {
                    columns = columns.push(
                        button(text(self.strings["REALLY DELETE ACCOUNT"].as_str()))
                            .on_press(Message::DeleteAccount),
                    );
                } else {
                    columns = columns.push(
                        button(text(self.strings["Delete Account"].as_str()))
                            .on_press(Message::DeleteAccount),
                    );
                }

                columns = columns
                    .push(button(text(self.strings["Leave"].as_str())).on_press(Message::Leave));

                columns.into()
            }
            Screen::EmailEveryone => {
                let subject = row![
                    text("Subject: "),
                    text_input("", &self.text_input)
                        .on_input(Message::TextChanged)
                        .on_paste(Message::TextChanged)
                        .on_submit(Message::TextSend),
                ];

                let editor = text_editor(&self.content)
                    .placeholder("Dear User, …")
                    .on_action(Message::TextEdit);

                let send_emails = button("Send Emails").on_press(Message::TextSend);
                let leave = button("Leave").on_press(Message::Leave);
                let mut column = column![
                    subject,
                    text("From: Hnefatafl Org <no-reply@hnefatafl.org>"),
                    text("Content-Type: text/plain; charset=utf-8"),
                    text("Content-Transfer-Encoding: 7bit"),
                    text!("Date: {}", Utc::now().to_rfc2822()),
                    text("Body:"),
                    editor,
                    send_emails,
                    leave,
                    text("Bcc:")
                ]
                .spacing(SPACING)
                .padding(PADDING);

                for email in &self.emails_bcc {
                    column = column.push(text(email));
                }

                scrollable(column).into()
            }
            Screen::Game | Screen::GameReview => self.display_game(),
            Screen::GameNew => {
                let attacker = radio(
                    t!("attacker"),
                    Role::Attacker,
                    self.game_settings.role_selected,
                    Message::RoleSelected,
                );

                let defender = radio(
                    format!("{},", t!("defender")),
                    Role::Defender,
                    self.game_settings.role_selected,
                    Message::RoleSelected,
                );

                let rated = checkbox(t!("rated"), self.game_settings.rated.into())
                    .on_toggle(Message::RatedSelected);

                let mut new_game = button(text(self.strings["New Game"].as_str()));
                if self.game_settings.role_selected.is_some()
                    && self.game_settings.board_size.is_some()
                {
                    new_game = new_game.on_press(Message::GameSubmit);
                }

                let leave = button(text(self.strings["Leave"].as_str())).on_press(Message::Leave);

                let size_11x11 = radio(
                    "11x11",
                    BoardSize::_11,
                    self.game_settings.board_size,
                    Message::BoardSizeSelected,
                );

                let size_13x13 = radio(
                    "13x13,",
                    BoardSize::_13,
                    self.game_settings.board_size,
                    Message::BoardSizeSelected,
                );

                let time = row![
                    checkbox(
                        format!("{}:", t!("timed")),
                        self.game_settings.timed.clone().into()
                    )
                    .on_toggle(Message::TimeCheckbox)
                ]
                .spacing(SPACING);

                let row_1 = row![text!("{}:", t!("role")), attacker, defender, rated,]
                    .padding(PADDING)
                    .spacing(SPACING);

                let row_2 = row![text!("{}:", t!("board size")), size_11x11, size_13x13, time,]
                    .padding(PADDING)
                    .spacing(SPACING);

                let mut row_3 = Row::new().spacing(SPACING).padding(PADDING);
                let mut row_4 = Row::new().spacing(SPACING).padding(PADDING);

                if let TimeSettings::Timed(_) = self.game_settings.timed {
                    row_3 = row_3.push(text(t!("days")));
                    row_3 = row_3.push(
                        text_input("0", &self.game_settings.time_days)
                            .on_input(Message::TimeDays)
                            .on_paste(Message::TimeDays),
                    );
                    row_3 = row_3.push(text(t!("hours")));
                    row_3 = row_3.push(
                        text_input("0", &self.game_settings.time_hours)
                            .on_input(Message::TimeHours)
                            .on_paste(Message::TimeHours),
                    );
                    row_3 = row_3.push(text(t!("minutes")));
                    row_3 = row_3.push(
                        text_input("15", &self.game_settings.time_minutes)
                            .on_input(Message::TimeMinutes)
                            .on_paste(Message::TimeMinutes),
                    );

                    row_4 = row_4.push(text(t!("add hours")));
                    row_4 = row_4.push(
                        text_input("0", &self.game_settings.time_add_hours)
                            .on_input(Message::TimeAddHours)
                            .on_paste(Message::TimeAddHours),
                    );
                    row_4 = row_4.push(text(t!("add minutes")));
                    row_4 = row_4.push(
                        text_input("0", &self.game_settings.time_add_minutes)
                            .on_input(Message::TimeAddMinutes)
                            .on_paste(Message::TimeAddMinutes),
                    );
                    row_4 = row_4.push(text(t!("add seconds")));
                    row_4 = row_4.push(
                        text_input("10", &self.game_settings.time_add_seconds)
                            .on_input(Message::TimeAddSeconds)
                            .on_paste(Message::TimeAddSeconds),
                    );
                }

                let row_5 = row![new_game, leave].padding(PADDING).spacing(SPACING);
                column![row_1, row_2, row_3, row_4, row_5].into()
            }
            Screen::GameNewFrozen => {
                let mut buttons_live = false;
                let mut game_display = Column::new().padding(PADDING);

                if let Some(game) = self.games_light.0.get(&self.game_id) {
                    game_display = game_display.push(text(game.to_string()));

                    if game.attacker.is_some() && game.defender.is_some() {
                        buttons_live = true;
                    }
                }

                let mut buttons = if self.challenger {
                    row![button(text(self.strings["Leave"].as_str())).on_press(Message::Leave)]
                } else if buttons_live {
                    row![
                        button(text(self.strings["Accept"].as_str()))
                            .on_press(Message::GameAccept(self.game_id)),
                        button(text(self.strings["Decline"].as_str()))
                            .on_press(Message::GameDecline(self.game_id)),
                        button(text(self.strings["Leave"].as_str())).on_press(Message::Leave),
                    ]
                } else {
                    row![
                        button(text(self.strings["Accept"].as_str())),
                        button(text(self.strings["Decline"].as_str())),
                        button(text(self.strings["Leave"].as_str())).on_press(Message::Leave),
                    ]
                };
                buttons = buttons.padding(PADDING).spacing(SPACING);

                game_display.push(buttons).into()
            }
            Screen::Games => {
                let mut email_everyone = Row::new().spacing(SPACING);

                if self.email_everyone {
                    email_everyone = email_everyone
                        .push(button("Email Everyone").on_press(Message::EmailEveryone));
                }

                let username =
                    row![text!("{}: {}", t!("username"), &self.username)].spacing(SPACING);

                let username = container(username)
                    .padding(PADDING / 2)
                    .style(container::bordered_box);

                let my_games = checkbox(t!("My Games Only"), self.my_games_only)
                    .size(32)
                    .on_toggle(Message::MyGamesOnly);

                let get_archived_games = button(text(self.strings["Get Archived Games"].as_str()))
                    .on_press(Message::ArchivedGamesGet);

                let username = row![username, get_archived_games, my_games].spacing(SPACING);

                let create_game =
                    button(text(self.strings["Create Game"].as_str())).on_press(Message::GameNew);

                let users = button(text(self.strings["Users"].as_str())).on_press(Message::Users);

                let account_setting = button(text(self.strings["Account Settings"].as_str()))
                    .on_press(Message::AccountSettings);

                let website = button(text(self.strings["Rules"].as_str())).on_press(
                    Message::OpenUrl("https://hnefatafl.org/rules.html".to_string()),
                );

                let quit = button(text(self.strings["Leave"].as_str())).on_press(Message::Leave);

                let top = row![create_game, users, account_setting, website, quit].spacing(SPACING);
                let user_area = self.user_area(false);

                column![email_everyone, username, top, user_area]
                    .padding(PADDING)
                    .spacing(SPACING)
                    .into()
            }
            Screen::Login => {
                let username = row![
                    text!("{}:", t!("username")).size(20),
                    text_input("", &self.text_input)
                        .on_input(Message::TextChanged)
                        .on_paste(Message::TextChanged),
                ]
                .spacing(SPACING);

                let username = container(username)
                    .padding(PADDING)
                    .style(container::bordered_box);

                let password = row![
                    text!("{}:", t!("password")).size(20),
                    text_input("", &self.password)
                        .secure(!self.password_show)
                        .on_input(Message::PasswordChanged)
                        .on_paste(Message::PasswordChanged),
                ]
                .spacing(SPACING);

                let password = container(password)
                    .padding(PADDING)
                    .style(container::bordered_box);

                let show_password = checkbox(t!("show password"), self.password_show)
                    .on_toggle(Message::PasswordShow);

                let save_password = checkbox(t!("save password"), self.password_save)
                    .on_toggle(Message::PasswordSave);

                let mut login = button(text(self.strings["Login"].as_str()));
                if !self.password_ends_with_whitespace {
                    login = login.on_press(Message::TextSendLogin);
                }

                let mut create_account = button(text(self.strings["Create Account"].as_str()));
                if !self.text_input.is_empty() && !self.password_ends_with_whitespace {
                    create_account = create_account.on_press(Message::TextSendCreateAccount);
                }

                let mut reset_password = button(text(self.strings["Reset Password"].as_str()));
                if !self.text_input.is_empty() {
                    reset_password =
                        reset_password.on_press(Message::ResetPassword(self.text_input.clone()));
                }

                let mut error = text("");
                if let Some(error_) = &self.error {
                    error = text(error_);
                }

                let mut error_persistent = Column::new();
                for error in &self.error_persistent {
                    error_persistent = error_persistent.push(text(error));
                }

                let mut review_game = button(text(self.strings["Review Game"].as_str()));
                if self.archived_game_selected.is_some() {
                    review_game = review_game.on_press(Message::ReviewGame);
                }

                let archived_games = if let Some(archived_games) = &self.archived_games_filtered {
                    archived_games.clone()
                } else {
                    self.archived_games.clone()
                };

                let my_games = checkbox(t!("My Games Only"), self.my_games_only)
                    .size(32)
                    .on_toggle(Message::MyGamesOnly);

                let buttons_1 = row![login, create_account, reset_password, review_game, my_games]
                    .spacing(SPACING);

                let review_game_pick = pick_list(
                    archived_games,
                    self.archived_game_selected.clone(),
                    Message::ArchivedGameSelected,
                )
                .placeholder(t!("Archived Games"));

                let review_game_pick = row![review_game_pick].spacing(SPACING);

                let locale = [
                    Locale::English,
                    Locale::Chinese,
                    Locale::Spanish,
                    Locale::Arabic,
                    Locale::Indonesian,
                    Locale::PortugueseBr,
                    Locale::PortuguesePt,
                    Locale::French,
                    Locale::Japanese,
                    Locale::Russian,
                    Locale::German,
                    Locale::Icelandic,
                    Locale::IcelandicRunic,
                    Locale::Swedish,
                ];

                let locale = row![
                    text!("{}: ", t!("locale")).size(20),
                    pick_list(locale, Some(self.locale_selected), Message::LocaleSelected),
                ];

                let mut buttons_2 = if self.theme == Theme::Light {
                    row![
                        button(text(self.strings["Dark"].as_str()))
                            .on_press(Message::ChangeTheme(Theme::Dark)),
                        button(text(self.strings["Light"].as_str())),
                    ]
                    .spacing(SPACING)
                } else {
                    row![
                        button(text(self.strings["Dark"].as_str())),
                        button(text(self.strings["Light"].as_str()))
                            .on_press(Message::ChangeTheme(Theme::Light)),
                    ]
                    .spacing(SPACING)
                };

                let discord = button(text(self.strings["Join Discord"].as_str())).on_press(
                    Message::OpenUrl("https://discord.gg/h56CAHEBXd".to_string()),
                );

                let website = button("https://hnefatafl.org")
                    .on_press(Message::OpenUrl("https://hnefatafl.org".to_string()));

                let quit = button(text(self.strings["Quit"].as_str())).on_press(Message::Leave);

                buttons_2 = buttons_2.push(discord);
                buttons_2 = buttons_2.push(website);
                buttons_2 = buttons_2.push(quit);

                column![
                    username,
                    password,
                    row![show_password, save_password].spacing(SPACING),
                    buttons_1,
                    review_game_pick,
                    locale,
                    buttons_2,
                    error,
                    error_persistent
                ]
                .padding(PADDING)
                .spacing(SPACING)
                .into()
            }
            Screen::Users => scrollable(column![
                text(t!("logged in")),
                self.users(true),
                text(t!("logged out")),
                self.users(false),
                row![button(text(self.strings["Leave"].as_str())).on_press(Message::Leave)]
                    .padding(PADDING),
            ])
            .spacing(SPACING)
            .into(),
        }
    }

    fn reset_markers(&mut self) {
        self.captures = HashSet::new();
        self.play_from = None;
        self.play_from_previous = None;
        self.play_to_previous = None;
    }

    fn save_client_postcard(&self) -> anyhow::Result<()> {
        let postcard_bytes = postcard::to_allocvec(&self.archived_games)?;
        if !postcard_bytes.is_empty() {
            let mut file = File::create(data_file(USER_CONFIG_FILE_POSTCARD))?;
            file.write_all(&postcard_bytes)?;
        }

        Ok(())
    }

    fn save_client_ron(&self) -> anyhow::Result<()> {
        let password = if self.password_save {
            self.password.clone()
        } else {
            String::new()
        };

        let client = Client {
            archived_games: Vec::new(),
            locale_selected: self.locale_selected,
            my_games_only: self.my_games_only,
            password,
            password_save: self.password_save,
            sound_muted: self.sound_muted,
            theme: self.theme,
            username: self.username.clone(),
            ..Client::default()
        };

        let ron_string = ron::ser::to_string_pretty(&client, ron::ser::PrettyConfig::new())?;
        if !ron_string.is_empty() {
            let mut file = File::create(data_file(USER_CONFIG_FILE_RON))?;
            file.write_all(ron_string.as_bytes())?;
        }

        Ok(())
    }

    fn send(&mut self, string: String) {
        handle_error(
            self.tx
                .as_mut()
                .unwrap_or_else(|| {
                    panic!("error sending {string:?}: you should have a tx available by now")
                })
                .send(string),
        );
    }

    fn send_estimate_score(&mut self, tree: Tree) {
        handle_error(
            self.estimate_score_tx
                .as_mut()
                .unwrap_or_else(|| {
                    panic!("error sending {tree:?}: you should have a tx available by now")
                })
                .send(tree),
        );
    }
}

#[derive(Clone, Debug)]
enum Message {
    AccountSettings,
    ArchivedGames(Vec<ArchivedGame>),
    ArchivedGamesGet,
    ArchivedGameSelected(ArchivedGame),
    BoardSizeSelected(BoardSize),
    ChangeTheme(Theme),
    ConnectedTo(String),
    DeleteAccount,
    EmailEveryone,
    EmailReset,
    EstimateScore,
    EstimateScoreConnected(mpsc::Sender<Tree>),
    EstimateScoreDisplay((Node, GenerateMove)),
    FocusPrevious,
    FocusNext,
    GameAccept(Id),
    GameDecline(Id),
    GameJoin(Id),
    GameNew,
    GameResume(Id),
    GameSubmit,
    GameWatch(Id),
    HeatMap(bool),
    Leave,
    LocaleSelected(Locale),
    MyGamesOnly(bool),
    OpenUrl(String),
    PasswordChanged(String),
    PasswordSave(bool),
    PasswordShow(bool),
    PlayDraw,
    PlayDrawDecision(Draw),
    PlayMoveFrom(Vertex),
    PlayMoveTo(Vertex),
    PlayMoveRevert,
    PlayResign,
    SoundMuted(bool),
    RatedSelected(bool),
    ResetPassword(String),
    ReviewGame,
    ReviewGameBackward,
    ReviewGameBackwardAll,
    ReviewGameChildNext,
    ReviewGameForward,
    ReviewGameForwardAll,
    RoleSelected(Role),
    StreamConnected(mpsc::Sender<String>),
    TextChanged(String),
    TextEdit(text_editor::Action),
    TextReceived(String),
    TextSend,
    TextSendEmail,
    TextSendEmailCode,
    TextSendCreateAccount,
    TextSendLogin,
    Tick,
    TimeAddHours(String),
    TimeAddMinutes(String),
    TimeAddSeconds(String),
    TimeCheckbox(bool),
    TimeDays(String),
    TimeHours(String),
    TimeMinutes(String),
    Users,
    WindowResized((f32, f32)),
}

#[derive(Clone, Debug)]
struct Dimensions {
    board_dimension: u32,
    letter_size: u32,
    piece_size: u32,
    spacing: u32,
}

impl Dimensions {
    fn new(board_size: BoardSize, screen_size: &Size) -> Self {
        let (board_dimension, letter_size, piece_size, spacing) = match board_size {
            BoardSize::_11 => match screen_size {
                Size::Large | Size::Giant => (75, 55, 60, 6),
                Size::Medium => (65, 45, 50, 8),
                Size::Small => (55, 35, 40, 11),
                Size::Tiny => (40, 20, 25, 16),
            },
            BoardSize::_13 => match screen_size {
                Size::Large | Size::Giant => (65, 45, 50, 8),
                Size::Medium => (58, 38, 43, 10),
                Size::Small => (50, 30, 35, 12),
                Size::Tiny => (40, 20, 25, 15),
            },
        };

        Dimensions {
            board_dimension,
            letter_size,
            piece_size,
            spacing,
        }
    }
}

fn numbers<'a>(letter_size: u32, spacing: u32, board_size: usize) -> Column<'a, Message> {
    let mut column = column![text(" ").size(letter_size)].spacing(spacing);

    for i in 0..board_size {
        let i = board_size - i;
        column = column.push(text!("{i:2}").size(letter_size).align_y(Vertical::Center));
    }

    column
}

fn estimate_score() -> impl Stream<Item = Message> {
    let args = Args::parse();

    stream::channel(
        100,
        move |mut sender: iced::futures::channel::mpsc::Sender<Message>| async move {
            let (tx, rx) = mpsc::channel();

            if let Err(error) = sender.send(Message::EstimateScoreConnected(tx)).await {
                error!("failed to send channel: {error}");
                exit(1);
            }

            thread::spawn(move || {
                let mut ai = match choose_ai(&args.ai, args.seconds, args.depth) {
                    Ok(ai) => ai,
                    Err(error) => {
                        error!("{error}");
                        exit(1);
                    }
                };

                loop {
                    let tree = handle_error(rx.recv());
                    let mut game = Game::from(&tree);
                    let generate_move = ai.generate_move(&mut game).expect("the game is ongoing");

                    if let Err(error) = executor::block_on(
                        sender.send(Message::EstimateScoreDisplay((tree.here(), generate_move))),
                    ) {
                        error!("failed to send channel: {error}");
                        exit(1);
                    }
                }
            });
        },
    )
}

fn pass_messages() -> impl Stream<Item = Message> {
    stream::channel(
        100,
        move |mut sender: iced::futures::channel::mpsc::Sender<Message>| async move {
            let mut args = Args::parse();
            args.host.push_str(SERVER_PORT);
            let address = args.host;

            thread::spawn(move || {
                'start_over: loop {
                    let (tx, rx) = mpsc::channel();

                    if let Err(error) =
                        executor::block_on(sender.send(Message::StreamConnected(tx)))
                    {
                        error!("failed to send channel: {error}");
                        exit(1);
                    }

                    loop {
                        let message = handle_error(rx.recv());
                        let message_trim = message.trim();

                        if message_trim == "tcp_connect" {
                            break;
                        }
                    }

                    let mut tcp_stream = handle_error(TcpStream::connect(&address));
                    let mut reader = BufReader::new(handle_error(tcp_stream.try_clone()));
                    info!("connected to {address} ...");

                    thread::spawn(move || {
                        loop {
                            let message = handle_error(rx.recv());
                            let message_trim = message.trim();

                            if message_trim == "ping" {
                                trace!("<- {message_trim}");
                            } else {
                                debug!("<- {message_trim}");
                            }

                            if message_trim == "quit" {
                                tcp_stream
                                    .shutdown(Shutdown::Both)
                                    .expect("shutdown call failed");

                                return;
                            }

                            handle_error(tcp_stream.write_all(message.as_bytes()));
                        }
                    });

                    let mut buffer = String::new();
                    handle_error(executor::block_on(
                        sender.send(Message::ConnectedTo(address.clone())),
                    ));

                    loop {
                        let bytes = handle_error(reader.read_line(&mut buffer));
                        if bytes > 0 {
                            let buffer_trim = buffer.trim();
                            let buffer_trim_vec: Vec<_> =
                                buffer_trim.split_ascii_whitespace().collect();

                            if buffer_trim_vec[1] == "display_users"
                                || buffer_trim_vec[1] == "display_games"
                                || buffer_trim_vec[1] == "ping"
                            {
                                trace!("-> {buffer_trim}");
                            } else {
                                debug!("-> {buffer_trim}");
                            }

                            handle_error(executor::block_on(
                                sender.send(Message::TextReceived(buffer.clone())),
                            ));

                            if buffer_trim_vec[1] == "archived_games" {
                                let length = handle_error(buffer_trim_vec[2].parse());
                                let mut buf = vec![0; length];
                                handle_error(reader.read_exact(&mut buf));
                                let archived_games: Vec<ArchivedGame> =
                                    handle_error(postcard::from_bytes(&buf));

                                handle_error(executor::block_on(
                                    sender.send(Message::ArchivedGames(archived_games)),
                                ));
                            }

                            buffer.clear();
                        } else {
                            info!("the TCP stream has closed");
                            continue 'start_over;
                        }
                    }
                }
            });
        },
    )
}

fn handle_error<T, E: fmt::Display>(result: Result<T, E>) -> T {
    match result {
        Ok(value) => value,
        Err(error) => {
            error!("{error}");
            exit(1)
        }
    }
}

fn open_url(url: &str) {
    if let Err(error) = webbrowser::open(url) {
        error!("{error}");
    }
}

fn text_collect(text: SplitAsciiWhitespace<'_>) -> String {
    let text: Vec<&str> = text.collect();
    text.join(" ")
}<|MERGE_RESOLUTION|>--- conflicted
+++ resolved
@@ -58,7 +58,7 @@
 use rust_i18n::t;
 use serde::{Deserialize, Serialize};
 
-const CHESS_FONT: Font = Font::with_name("ChessAlpha");
+const CHESS_FONT: Font = Font::with_name("Chess Alpha");
 const USER_CONFIG_FILE_POSTCARD: &str = "hnefatafl.postcard";
 const USER_CONFIG_FILE_RON: &str = "hnefatafl.ron";
 
@@ -493,9 +493,9 @@
                             text(" ")
                         }
                     }
-                    Space::Attacker => text("♟"),
-                    Space::King => text("♔"),
-                    Space::Defender => text("♙"),
+                    Space::Attacker => text("♟").font(CHESS_FONT),
+                    Space::King => text("♔").font(CHESS_FONT),
+                    Space::Defender => text("♙").font(CHESS_FONT),
                 };
 
                 txt = txt
@@ -523,6 +523,7 @@
                                 };
 
                                 txt = text(txt_char)
+                                    .font(CHESS_FONT)
                                     .size(d.piece_size)
                                     .center()
                                     .color(Color::from_rgba(0.0, 0.0, 0.0, heat.into()));
@@ -534,15 +535,9 @@
                     }
                 }
 
-<<<<<<< HEAD
-                let mut button_ = button(txt.font(Font::MONOSPACE).font(CHESS_FONT))
-                    .width(board_dimension)
-                    .height(board_dimension);
-=======
                 let mut button = button(txt.font(Font::MONOSPACE))
                     .width(d.board_dimension)
                     .height(d.board_dimension);
->>>>>>> 22bbfb26
 
                 if let Some(legal_moves) = &possible_moves {
                     if let Some(vertex_from) = self.play_from.as_ref() {
