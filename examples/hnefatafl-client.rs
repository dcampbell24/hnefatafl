--- conflicted
+++ resolved
@@ -515,20 +515,12 @@
                                     Space::King => "♔",
                                 };
 
-<<<<<<< HEAD
-                                txt = text(txt_char)
-                                    .font(CHESS_FONT)
-                                    .size(d.piece_size)
-                                    .center()
-                                    .color(Color::from_rgba(0.0, 0.0, 0.0, heat.into()));
-=======
                                 txt = text(txt_char).color(Color::from_rgba(
                                     0.0,
                                     0.0,
                                     0.0,
                                     heat.into(),
                                 ));
->>>>>>> a2fe52b2
                             }
                         }
                     } else {
