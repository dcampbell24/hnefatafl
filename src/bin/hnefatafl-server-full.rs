--- conflicted
+++ resolved
@@ -215,10 +215,7 @@
         let (stream, _) = runtime.block_on(listener.accept())?;
         let tx = tx.clone();
         thread::spawn(move || log_error(login(index, stream, &tx)));
-<<<<<<< HEAD
         index += 1;
-=======
->>>>>>> a0fd8b00
     }
 }
 
@@ -371,13 +368,8 @@
         return Err(anyhow::Error::msg("the user failed to login"));
     }
 
-<<<<<<< HEAD
     runtime.block_on(writer.write_all(b"= login\n"))?;
-    thread::spawn(move || receiving_and_writing(writer, &client_rx));
-=======
-    stream.write_all(b"= login\n")?;
-    thread::spawn(move || log_error(receiving_and_writing(stream, &client_rx)));
->>>>>>> a0fd8b00
+    thread::spawn(move || log_error(receiving_and_writing(writer, &client_rx)));
 
     tx.send((format!("{id} {username_proper} email_get"), None))?;
     tx.send((format!("{id} {username_proper} texts"), None))?;
@@ -412,21 +404,6 @@
     let runtime = Runtime::new()?;
 
     loop {
-<<<<<<< HEAD
-        let mut message = client_rx.recv()?;
-
-        if message == "= archived_games" {
-            let ron_archived_games = client_rx.recv()?;
-            let archived_games: Vec<ArchivedGame> = ron::from_str(&ron_archived_games)?;
-            let postcard_archived_games = &postcard::to_allocvec(&archived_games)?;
-
-            writeln!(message, " {}", postcard_archived_games.len())?;
-            runtime.block_on(writer.write_all(message.as_bytes()))?;
-            runtime.block_on(writer.write_all(postcard_archived_games))?;
-        } else {
-            message.push('\n');
-            runtime.block_on(writer.write_all(message.as_bytes()))?;
-=======
         match client_rx.recv() {
             Ok(mut message) => {
                 if message == "= archived_games" {
@@ -435,18 +412,17 @@
                     let postcard_archived_games = &postcard::to_allocvec(&archived_games)?;
 
                     writeln!(message, " {}", postcard_archived_games.len())?;
-                    stream.write_all(message.as_bytes())?;
-                    stream.write_all(postcard_archived_games)?;
+                    runtime.block_on(writer.write_all(message.as_bytes()))?;
+                    runtime.block_on(writer.write_all(postcard_archived_games))?;
                 } else {
                     message.push('\n');
-                    stream.write_all(message.as_bytes())?;
+                    runtime.block_on(writer.write_all(message.as_bytes()))?;
                 }
             }
             Err(_) => {
                 // The channel must be closed.
                 return Ok(());
             }
->>>>>>> a0fd8b00
         }
     }
 }
